--- conflicted
+++ resolved
@@ -540,12 +540,7 @@
   run(in);
 }
 
-<<<<<<< HEAD
-HPC_NOINLINE void Noh_2D();
-void Noh_2D() {
-=======
-static void LGR_NOINLINE Noh_2D(bool nodal_energy, bool p_prime ) {
->>>>>>> 1a29218c
+HPC_NOINLINE inline void Noh_2D(bool nodal_energy, bool p_prime ) {
   constexpr material_index gas(0);
   constexpr material_index nmaterials(1);
   constexpr material_index x_min(1);
@@ -916,13 +911,9 @@
   if ((0)) lgr::swinging_cube(false);
   if ((0)) lgr::twisting_column();
   if ((0)) lgr::Noh_1D();
-<<<<<<< HEAD
-  if ((0)) lgr::Noh_2D();
-=======
   if ((0)) lgr::Noh_2D(false,false);
   if ((0)) lgr::Noh_2D(true,false);
   if ((1)) lgr::Noh_2D(true,true);
->>>>>>> 1a29218c
   if ((0)) lgr::Noh_3D();
   if ((0)) lgr::composite_Noh_3D();
   if ((0)) lgr::spinning_composite_cube();
