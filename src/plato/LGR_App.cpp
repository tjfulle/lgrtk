#include <Omega_h_file.hpp>

#include "plato/LGR_App.hpp"
#include "plato/PlatoProblemFactory.hpp"

/******************************************************************************/
MPMD_App::MPMD_App(int aArgc, char **aArgv, MPI_Comm& aLocalComm) :
        m_objective_value(std::numeric_limits<Plato::Scalar>::max()),
        m_constraint_value(std::numeric_limits<Plato::Scalar>::max()),
        m_lib_osh(&aArgc, &aArgv, aLocalComm),
        m_machine(aLocalComm),
        m_numSpatialDims(0),
        mMesh(&m_lib_osh)
/******************************************************************************/
{
  // parse app file
  //
  const char* tInputChar = std::getenv("PLATO_APP_FILE");
  Plato::Parser* parser = new Plato::PugiParser();
  m_inputData = parser->parseFile(tInputChar);

  auto tInputParams = lgr::input_file_parsing(aArgc, aArgv, m_machine);

  auto problemName = tInputParams.sublist("Runtime").get<std::string>("Input Config");
  m_defaultProblem = Teuchos::rcp(new ProblemDefinition(problemName));
  m_defaultProblem->params = tInputParams;

  this->createProblem(*m_defaultProblem);


  // parse/create the MLS PointArrays
  auto tPointArrayInputs = m_inputData.getByName<Plato::InputData>("PointArray");
  for(auto tPointArrayInput=tPointArrayInputs.begin(); tPointArrayInput!=tPointArrayInputs.end(); ++tPointArrayInput)
  {
#ifdef PLATO_GEOMETRY
      auto tPointArrayName = Plato::Get::String(*tPointArrayInput,"Name");
      auto tPointArrayDims = Plato::Get::Int(*tPointArrayInput,"Dimensions");
      if( mMLS.count(tPointArrayName) != 0 )
      {
          throw Plato::ParsingException("PointArray names must be unique.");
      }
      else
      {
          if( tPointArrayDims == 1 )
              mMLS[tPointArrayName] = std::make_shared<MLSstruct>(MLSstruct({Plato::any(Plato::Geometry::MovingLeastSquares<1,double>(*tPointArrayInput)),1}));
          else
          if( tPointArrayDims == 2 )
              mMLS[tPointArrayName] = std::make_shared<MLSstruct>(MLSstruct({Plato::any(Plato::Geometry::MovingLeastSquares<2,double>(*tPointArrayInput)),2}));
          else 
          if( tPointArrayDims == 3 )
              mMLS[tPointArrayName] = std::make_shared<MLSstruct>(MLSstruct({Plato::any(Plato::Geometry::MovingLeastSquares<3,double>(*tPointArrayInput)),3}));
      }
#else
      throw Plato::ParsingException("PlatoApp was not compiled with PointArray support.  Turn on 'PLATO_GEOMETRY' option and rebuild.");
#endif // PLATO_GEOMETRY
  }
}
 
/******************************************************************************/
void
MPMD_App::
createProblem(ProblemDefinition& aDefinition){
/******************************************************************************/

  m_currentProblemName = aDefinition.name;

<<<<<<< HEAD
  auto input_mesh = definition.params.get<std::string>("Input Mesh");
=======
  auto input_mesh = aDefinition.params.get<std::string>("Input Mesh");
  auto& assoc_pl  = aDefinition.params.sublist("Associations");
>>>>>>> 6e519284

  mMesh = Omega_h::read_mesh_file(input_mesh, m_lib_osh.world());
  mMesh.set_parting(Omega_h_Parting::OMEGA_H_GHOSTED);

  Omega_h::Assoc tAssoc;
  if (definition.params.isSublist("Associations"))
  {
    auto& tAssocParamList = definition.params.sublist("Associations");
    Omega_h::update_assoc(&tAssoc, tAssocParamList);
  }
  else {
    tAssoc[Omega_h::NODE_SET] = mMesh.class_sets;
    tAssoc[Omega_h::SIDE_SET] = mMesh.class_sets;
  }
  mMeshSets = Omega_h::invert(&mMesh, tAssoc);

  m_numSpatialDims = aDefinition.params.get<int>("Spatial Dimension");

  if (m_numSpatialDims == 3)
  {
    Plato::ProblemFactory<3> tProblemFactory;
    m_problem = tProblemFactory.create(mMesh, mMeshSets, aDefinition.params);
    m_adjoint = m_problem->getAdjoint();
    m_state = m_problem->getState();
  } else
  if (m_numSpatialDims == 2)
  {
    Plato::ProblemFactory<2> tProblemFactory;
    m_problem = tProblemFactory.create(mMesh, mMeshSets, aDefinition.params);
    m_adjoint = m_problem->getAdjoint();
    m_state = m_problem->getState();
  } else
  if (m_numSpatialDims == 1)
  {
    Plato::ProblemFactory<1> tProblemFactory;
    m_problem = tProblemFactory.create(mMesh, mMeshSets, aDefinition.params);
    m_adjoint = m_problem->getAdjoint();
    m_state = m_problem->getState();
  }

  aDefinition.modified = false;
}

/******************************************************************************/
void MPMD_App::initialize()
/******************************************************************************/
{

  auto tNumLocalVals = mMesh.nverts();

  m_control    = Plato::ScalarVector("control", tNumLocalVals);

  m_objective_gradient_z = Plato::ScalarVector("objective_gradient_z", tNumLocalVals);
  m_objective_gradient_x = Plato::ScalarVector("objective_gradient_x", m_numSpatialDims*tNumLocalVals);

  // parse problem definitions
  //
  for( auto opNode : m_inputData.getByName<Plato::InputData>("Operation") ){

    std::string strProblem  = Plato::Get::String(opNode,"ProblemDefinition",m_defaultProblem->name);
    auto it = m_problemDefinitions.find(strProblem);
    if(it == m_problemDefinitions.end()){
      auto newProblem = Teuchos::rcp(new ProblemDefinition(strProblem));
      Teuchos::updateParametersFromXmlFileAndBroadcast(
         strProblem, Teuchos::Ptr<Teuchos::ParameterList>(&(newProblem->params)), *(m_machine.teuchosComm));
      m_problemDefinitions[strProblem] = newProblem;
    }
  }
  

  // parse Operation definition
  //
  for( auto tOperationNode : m_inputData.getByName<Plato::InputData>("Operation") ){

    std::string tStrFunction = Plato::Get::String(tOperationNode,"Function");
    std::string tStrName     = Plato::Get::String(tOperationNode,"Name");
    std::string tStrProblem  = Plato::Get::String(tOperationNode,"ProblemDefinition",m_defaultProblem->name);

    auto opDef = m_problemDefinitions[tStrProblem];
  
    if(tStrFunction == "ComputeSolution"){
      m_operationMap[tStrName] = new ComputeSolution(this, tOperationNode, opDef);
    } else 

    if(tStrFunction == "Reinitialize"){
      m_operationMap[tStrName] = new Reinitialize(this, tOperationNode, opDef);
    } else 

    if(tStrFunction == "UpdateProblem"){
      m_operationMap[tStrName] = new UpdateProblem(this, tOperationNode, opDef);
    } else

    if(tStrFunction == "ComputeObjective"){
      m_operationMap[tStrName] = new ComputeObjective(this, tOperationNode, opDef);
    } else 
    if(tStrFunction == "ComputeObjectiveX"){
      m_operationMap[tStrName] = new ComputeObjectiveX(this, tOperationNode, opDef);
    } else 
    if(tStrFunction == "ComputeObjectiveValue"){
      m_operationMap[tStrName] = new ComputeObjectiveValue(this, tOperationNode, opDef);
    } else 
    if(tStrFunction == "ComputeObjectiveGradient"){
      m_operationMap[tStrName] = new ComputeObjectiveGradient(this, tOperationNode, opDef);
    } else 
    if(tStrFunction == "ComputeObjectiveGradientX"){
      m_operationMap[tStrName] = new ComputeObjectiveGradientX(this, tOperationNode, opDef);
    } else 

    if(tStrFunction == "ComputeConstraint"){
      m_operationMap[tStrName] = new ComputeConstraint(this, tOperationNode, opDef);
    } else 
    if(tStrFunction == "ComputeConstraintX"){
      m_operationMap[tStrName] = new ComputeConstraintX(this, tOperationNode, opDef);
    } else 
    if(tStrFunction == "ComputeConstraintValue"){
      m_operationMap[tStrName] = new ComputeConstraintValue(this, tOperationNode, opDef);
    } else 
    if(tStrFunction == "ComputeConstraintGradient"){
      m_operationMap[tStrName] = new ComputeConstraintGradient(this, tOperationNode, opDef);
    } else 
    if(tStrFunction == "ComputeConstraintGradientX"){
      m_operationMap[tStrName] = new ComputeConstraintGradientX(this, tOperationNode, opDef);
    } else 
    if(tStrFunction == "WriteOutput"){
      m_operationMap[tStrName] = new WriteOutput(this, tOperationNode, opDef);
    } else 
    if(tStrFunction == "ComputeFiniteDifference"){
      m_operationMap[tStrName] = new ComputeFiniteDifference(this, tOperationNode, opDef);
    } else 
    if(tStrFunction == "ComputeMLSField"){
  #ifdef PLATO_GEOMETRY
      auto tMLSName = Plato::Get::String(tOperationNode,"MLSName");
      if( mMLS.count(tMLSName) == 0 )
      { throw Plato::ParsingException("MPMD_App::ComputeMLSField: Requested a PointArray that isn't defined."); }

      if( m_coords.extent(0) == 0 )
      {
        m_coords = getCoords();
      }

      auto tMLS = mMLS[tMLSName];
      if( tMLS->dimension == 3 ) { m_operationMap[tStrName] = new ComputeMLSField<3>(this, tOperationNode, opDef); }
      else
      if( tMLS->dimension == 2 ) { m_operationMap[tStrName] = new ComputeMLSField<2>(this, tOperationNode, opDef); }
      else
      if( tMLS->dimension == 1 ) { m_operationMap[tStrName] = new ComputeMLSField<1>(this, tOperationNode, opDef); }
  #else
      throw Plato::ParsingException("MPMD_App was not compiled with ComputeMLSField enabled.  Turn on 'PLATO_GEOMETRY' option and rebuild.");
  #endif // PLATO_GEOMETRY
    } else 
    if(tStrFunction == "ComputePerturbedMLSField"){
  #ifdef PLATO_GEOMETRY
      auto tMLSName = Plato::Get::String(tOperationNode,"MLSName");
      if( mMLS.count(tMLSName) == 0 )
      { throw Plato::ParsingException("MPMD_App::ComputePerturbedMLSField: Requested a PointArray that isn't defined."); }

      if( m_coords.extent(0) == 0 )
      {
        m_coords = getCoords();
      }

      auto tMLS = mMLS[tMLSName];
      if( tMLS->dimension == 3 ) { m_operationMap[tStrName] = new ComputePerturbedMLSField<3>(this, tOperationNode, opDef); }
      else
      if( tMLS->dimension == 2 ) { m_operationMap[tStrName] = new ComputePerturbedMLSField<2>(this, tOperationNode, opDef); }
      else
      if( tMLS->dimension == 1 ) { m_operationMap[tStrName] = new ComputePerturbedMLSField<1>(this, tOperationNode, opDef); }
  #else
      throw Plato::ParsingException("MPMD_App was not compiled with ComputePerturbedMLSField enabled.  Turn on 'PLATO_GEOMETRY' option and rebuild.");
  #endif // PLATO_GEOMETRY
    }
  }
}

/******************************************************************************/
MPMD_App::LocalOp*
MPMD_App::getOperation(const std::string & aOperationName)
/******************************************************************************/
{
  auto tIterator = m_operationMap.find(aOperationName);
  if(tIterator == m_operationMap.end()){
    std::stringstream tErrorMsg;
    tErrorMsg << "Request for operation ('" << aOperationName << "') that doesn't exist.";
    throw Plato::LogicException(tErrorMsg.str());
  }
  return tIterator->second;
}

/******************************************************************************/
void
MPMD_App::compute(const std::string & aOperationName)
/******************************************************************************/
{
  LocalOp *op = getOperation(aOperationName);

  // if a different problem definition is needed, create it
  //
  auto def = op->getProblemDefinition();
  if( def->name != m_currentProblemName || def->modified  )
  {
    createProblem(*def);
  }

  // call the operation
  //
  (*op)();
}

/******************************************************************************/
MPMD_App::LocalOp::
LocalOp(MPMD_App* aMyApp, Plato::InputData& aOperationNode, Teuchos::RCP<ProblemDefinition> aOpDef) :
        mMyApp(aMyApp),
        m_def(aOpDef)
/******************************************************************************/
{
  // parse parameters
  for( auto &pNode : aOperationNode.getByName<Plato::InputData>("Parameter") )
  {
    auto tName   = Plato::Get::String(pNode, "ArgumentName");
    auto tTarget = Plato::Get::String(pNode, "Target");
    auto tValue  = Plato::Get::Double(pNode, "InitialValue");
    
    if( m_parameters.count(tName) )
    {
      Plato::ParsingException pe("ArgumentNames must be unique.");
      throw pe;
    }

    m_parameters[tName] = Teuchos::rcp(new Parameter(tName, tTarget, tValue));
  }
}

/******************************************************************************/
void
MPMD_App::LocalOp::
updateParameters(std::string aName, Plato::Scalar aValue)
/******************************************************************************/
{
  if( m_parameters.count(aName) == 0 )
  {
    std::stringstream ss;
    ss << "Attempted to update a parameter ('" << aName << "') that wasn't defined for this operation";
    Plato::ParsingException pe(ss.str());
    throw pe;
  } 
  else
  {
    auto it = m_parameters.find(aName);
    auto pm = it->second;
    pm->m_value = aValue;

    // if a target is given, update the problem definition
    if ( pm->m_target.empty() == false )
    {
        parseInline(m_def->params, pm->m_target, pm->m_value);
        m_def->modified = true;
    }
  }
}

/******************************************************************************/
MPMD_App::ComputeObjective::
ComputeObjective(MPMD_App* aMyApp, Plato::InputData& aOpNode, Teuchos::RCP<ProblemDefinition> aOpDef) :
        LocalOp(aMyApp, aOpNode, aOpDef)
{
}
/******************************************************************************/

/******************************************************************************/
void MPMD_App::ComputeObjective::operator()()
/******************************************************************************/
{
  mMyApp->m_state = mMyApp->m_problem->solution(mMyApp->m_control);

  mMyApp->m_objective_value      = mMyApp->m_problem->objectiveValue(mMyApp->m_control, mMyApp->m_state);
  mMyApp->m_objective_gradient_z = mMyApp->m_problem->objectiveGradient(mMyApp->m_control, mMyApp->m_state);
}

/******************************************************************************/
MPMD_App::ComputeObjectiveX::
ComputeObjectiveX(MPMD_App* aMyApp, Plato::InputData& aOpNode, Teuchos::RCP<ProblemDefinition> aOpDef) :
        LocalOp(aMyApp, aOpNode, aOpDef)
{
}
/******************************************************************************/

/******************************************************************************/
void MPMD_App::ComputeObjectiveX::operator()()
/******************************************************************************/
{
  mMyApp->m_state = mMyApp->m_problem->solution(mMyApp->m_control);

  mMyApp->m_objective_value      = mMyApp->m_problem->objectiveValue(mMyApp->m_control, mMyApp->m_state);
  mMyApp->m_objective_gradient_x = mMyApp->m_problem->objectiveGradientX(mMyApp->m_control, mMyApp->m_state);
}


/******************************************************************************/
MPMD_App::ComputeObjectiveValue::
ComputeObjectiveValue(MPMD_App* aMyApp, Plato::InputData& aOpNode, Teuchos::RCP<ProblemDefinition> aOpDef) :
        LocalOp(aMyApp, aOpNode, aOpDef)
{
}
/******************************************************************************/

/******************************************************************************/
void MPMD_App::ComputeObjectiveValue::operator()()
/******************************************************************************/
{
  mMyApp->m_state = mMyApp->m_problem->solution(mMyApp->m_control);
  mMyApp->m_objective_value = mMyApp->m_problem->objectiveValue(mMyApp->m_control,mMyApp->m_state);
}

/******************************************************************************/
MPMD_App::ComputeObjectiveGradient::
ComputeObjectiveGradient(MPMD_App* aMyApp, Plato::InputData& aOpNode,  Teuchos::RCP<ProblemDefinition> aOpDef) :
        LocalOp(aMyApp, aOpNode, aOpDef)
{
}

/******************************************************************************/

/******************************************************************************/
void MPMD_App::ComputeObjectiveGradient::operator()()
/******************************************************************************/
{
  mMyApp->m_objective_gradient_z = mMyApp->m_problem->objectiveGradient(mMyApp->m_control, mMyApp->m_state);
}

/******************************************************************************/
MPMD_App::ComputeObjectiveGradientX::
ComputeObjectiveGradientX(MPMD_App* aMyApp, Plato::InputData& aOpNode, Teuchos::RCP<ProblemDefinition> aOpDef) :
        LocalOp(aMyApp, aOpNode, aOpDef)
{
}
/******************************************************************************/

/******************************************************************************/
void MPMD_App::ComputeObjectiveGradientX::operator()()
/******************************************************************************/
{
  mMyApp->m_objective_gradient_x = mMyApp->m_problem->objectiveGradientX(mMyApp->m_control, mMyApp->m_state);
}

/******************************************************************************/
MPMD_App::ComputeConstraint::
ComputeConstraint(MPMD_App* aMyApp, Plato::InputData& aOpNode, Teuchos::RCP<ProblemDefinition> aOpDef) :
        LocalOp(aMyApp, aOpNode, aOpDef)
{
}
/******************************************************************************/

/******************************************************************************/
void MPMD_App::ComputeConstraint::operator()()
/******************************************************************************/
{
  mMyApp->m_constraint_value      = mMyApp->m_problem->constraintValue(mMyApp->m_control, mMyApp->m_state);
  mMyApp->m_constraint_gradient_z = mMyApp->m_problem->constraintGradient(mMyApp->m_control, mMyApp->m_state);

  std::cout << "Plato:: Constraint value = " << mMyApp->m_constraint_value << std::endl;
}

/******************************************************************************/
MPMD_App::ComputeConstraintX::
ComputeConstraintX(MPMD_App* aMyApp, Plato::InputData& aOpNode, 
                  Teuchos::RCP<ProblemDefinition> aOpDef) : LocalOp(aMyApp, aOpNode, aOpDef) { }
/******************************************************************************/

/******************************************************************************/
void MPMD_App::ComputeConstraintX::operator()()
/******************************************************************************/
{
  mMyApp->m_constraint_value      = mMyApp->m_problem->constraintValue(mMyApp->m_control, mMyApp->m_state);
  mMyApp->m_constraint_gradient_x = mMyApp->m_problem->constraintGradientX(mMyApp->m_control, mMyApp->m_state);

  std::cout << "Plato:: Constraint value = " << mMyApp->m_constraint_value << std::endl;
}


/******************************************************************************/
MPMD_App::ComputeConstraintValue::
ComputeConstraintValue(MPMD_App* aMyApp, Plato::InputData& aOpNode, Teuchos::RCP<ProblemDefinition> aOpDef) :
        LocalOp(aMyApp, aOpNode, aOpDef)
{
}
/******************************************************************************/

/******************************************************************************/
void MPMD_App::ComputeConstraintValue::operator()()
/******************************************************************************/
{
  mMyApp->m_constraint_value = mMyApp->m_problem->constraintValue(mMyApp->m_control,mMyApp->m_state);

  std::cout << "Plato:: Constraint value = " << mMyApp->m_constraint_value << std::endl;
}

/******************************************************************************/
MPMD_App::ComputeConstraintGradient::
ComputeConstraintGradient(MPMD_App* aMyApp, Plato::InputData& aOpNode, Teuchos::RCP<ProblemDefinition> aOpDef) :
        LocalOp(aMyApp, aOpNode, aOpDef)
{
}
/******************************************************************************/

/******************************************************************************/
void MPMD_App::ComputeConstraintGradient::operator()()
/******************************************************************************/
{
  mMyApp->m_constraint_gradient_z = mMyApp->m_problem->constraintGradient(mMyApp->m_control, mMyApp->m_state);
}

/******************************************************************************/
MPMD_App::ComputeConstraintGradientX::
ComputeConstraintGradientX(MPMD_App* aMyApp, Plato::InputData& aOpNode, Teuchos::RCP<ProblemDefinition> aOpDef) :
        LocalOp(aMyApp, aOpNode, aOpDef)
{
}
/******************************************************************************/

/******************************************************************************/
void MPMD_App::ComputeConstraintGradientX::operator()()
/******************************************************************************/
{
  mMyApp->m_constraint_gradient_x = mMyApp->m_problem->constraintGradientX(mMyApp->m_control, mMyApp->m_state);
}

/******************************************************************************/
MPMD_App::ComputeSolution::
ComputeSolution(MPMD_App* aMyApp, Plato::InputData& aOpNode, Teuchos::RCP<ProblemDefinition> aOpDef) :
        LocalOp(aMyApp, aOpNode, aOpDef)
{
}
/******************************************************************************/

/******************************************************************************/
void MPMD_App::ComputeSolution::operator()()
/******************************************************************************/
{
  mMyApp->m_state = mMyApp->m_problem->solution(mMyApp->m_control);
}

/******************************************************************************/
MPMD_App::Reinitialize::
Reinitialize(MPMD_App* aMyApp, Plato::InputData& aOpNode, Teuchos::RCP<ProblemDefinition> aOpDef) :
        LocalOp(aMyApp, aOpNode, aOpDef)
{
}
/******************************************************************************/

/******************************************************************************/
void MPMD_App::Reinitialize::operator()()
/******************************************************************************/
{
  auto def = mMyApp->m_problemDefinitions[mMyApp->m_currentProblemName];
  mMyApp->createProblem(*def);
}


/******************************************************************************/
MPMD_App::UpdateProblem::
UpdateProblem(MPMD_App* aMyApp, Plato::InputData& aOpNode, Teuchos::RCP<ProblemDefinition> aOpDef) :
        LocalOp(aMyApp, aOpNode, aOpDef)
{
}

/******************************************************************************/

/******************************************************************************/
void MPMD_App::UpdateProblem::operator()()
/******************************************************************************/
{
    mMyApp->m_problem->updateProblem(mMyApp->m_control, mMyApp->m_state);
}

/******************************************************************************/
MPMD_App::WriteOutput::
WriteOutput(MPMD_App* aMyApp, Plato::InputData& aOpNode, Teuchos::RCP<ProblemDefinition> aOpDef) :
        LocalOp(aMyApp, aOpNode, aOpDef)
{
}
/******************************************************************************/

/******************************************************************************/
void MPMD_App::WriteOutput::operator()() { }
/******************************************************************************/

/******************************************************************************/
MPMD_App::ComputeFiniteDifference::
ComputeFiniteDifference(MPMD_App* aMyApp, Plato::InputData& aOpNode, Teuchos::RCP<ProblemDefinition> aOpDef) :
        LocalOp(aMyApp, aOpNode, aOpDef),
        m_strInitialValue("Initial Value"),
        m_strPerturbedValue("Perturbed Value"),
        m_strGradient("Gradient")
/******************************************************************************/
{ 
    aMyApp->mValuesMap[m_strInitialValue] = std::vector<Plato::Scalar>();
    aMyApp->mValuesMap[m_strPerturbedValue] = std::vector<Plato::Scalar>();

    int tNumTerms = std::round(m_parameters["Vector Length"]->m_value);
    aMyApp->mValuesMap[m_strGradient] = std::vector<Plato::Scalar>(tNumTerms);

    m_delta = Plato::Get::Double(aOpNode,"Delta");
}

/******************************************************************************/
void MPMD_App::ComputeFiniteDifference::operator()() 
/******************************************************************************/
{ 
    int tIndex=0;
    Plato::Scalar tDelta=0.0;
    if( m_parameters.count("Perturbed Index") )
    {
        tIndex = std::round(m_parameters["Perturbed Index"]->m_value);
        tDelta = m_delta;
    }

    auto& outVector = mMyApp->mValuesMap[m_strGradient];
    auto tPerturbedValue = mMyApp->mValuesMap[m_strPerturbedValue][0];
    auto tInitialValue = mMyApp->mValuesMap[m_strInitialValue][0];
    outVector[tIndex] = (tPerturbedValue - tInitialValue) / tDelta;
}

/******************************************************************************/
void MPMD_App::finalize() { }
/******************************************************************************/


/******************************************************************************/
void MPMD_App::importData(const std::string& aName, const Plato::SharedData& aSharedField)
/******************************************************************************/
{
  importDataT(aName, aSharedField);
}


/******************************************************************************/
void MPMD_App::exportData(const std::string& aName, Plato::SharedData& aSharedField)
/******************************************************************************/
{
  exportDataT(aName, aSharedField);
}


/******************************************************************************/
void MPMD_App::exportDataMap(const Plato::data::layout_t & aDataLayout, 
                             std::vector<int> & aMyOwnedGlobalIDs)
/******************************************************************************/
{
    if(aDataLayout == Plato::data::layout_t::SCALAR_FIELD)
    {
      int tNumLocalVals = mMesh.nverts();
      aMyOwnedGlobalIDs.resize(tNumLocalVals);
      for(int tLocalID=0; tLocalID<tNumLocalVals; tLocalID++){
        aMyOwnedGlobalIDs[tLocalID] = tLocalID+1;
      }
    } else
    if(aDataLayout == Plato::data::layout_t::ELEMENT_FIELD)
    {
      int tNumLocalVals = mMesh.nelems();
      aMyOwnedGlobalIDs.resize(tNumLocalVals);
      for(int tLocalID=0; tLocalID<tNumLocalVals; tLocalID++){
        aMyOwnedGlobalIDs[tLocalID] = tLocalID+1;
      }
    }
    else
    {
      Plato::ParsingException tParsingException("lgrMPMD currently only supports SCALAR_FIELD and ELEMENT_FIELD data layout");
      throw tParsingException;
    }
}

/******************************************************************************/
Plato::ScalarVector
getVectorComponent(Plato::ScalarVector aFrom, int aComponent, int aStride)
/******************************************************************************/
{
  int tNumLocalVals = aFrom.size()/aStride;
  Plato::ScalarVector tRetVal("vector component", tNumLocalVals);
  Kokkos::parallel_for(Kokkos::RangePolicy<>(0,tNumLocalVals), LAMBDA_EXPRESSION(const int & aNodeOrdinal) {
    tRetVal(aNodeOrdinal) = aFrom(aStride*aNodeOrdinal+aComponent);
  },"copy component from vector");
  return tRetVal;
}

/******************************************************************************/
Plato::ScalarVector
setVectorComponent(Plato::ScalarVector aFrom, int aComponent, int aStride)
/******************************************************************************/
{
  int tNumLocalVals = aFrom.size()/aStride;
  Plato::ScalarVector tRetVal("vector component", tNumLocalVals);
  Kokkos::parallel_for(Kokkos::RangePolicy<int>(0,tNumLocalVals), LAMBDA_EXPRESSION(const int & aNodeOrdinal) {
    tRetVal(aNodeOrdinal) = aFrom(aStride*aNodeOrdinal+aComponent);
  },"copy component from vector");
  return tRetVal;
}


/******************************************************************************/
MPMD_App::~MPMD_App()
/******************************************************************************/
{
}

/******************************************************************************/
std::vector<std::string>
split( const std::string& aInputString, const char aDelimiter )
/******************************************************************************/
{
  // break aInputString apart by 'aDelimiter' below //
  // produces a vector of strings: tTokens   //
  std::vector<std::string> tTokens;
  {
    std::istringstream tStream(aInputString);
    std::string tToken;
    while (std::getline(tStream, tToken, aDelimiter))
    {
      tTokens.push_back(tToken);
    }
  }
  return tTokens;
}
/******************************************************************************/
void 
parseInline( Teuchos::ParameterList& params, 
             const std::string& target, 
             Plato::Scalar value )
/******************************************************************************/
{
  std::vector<std::string> tokens = split(target,':');

  Teuchos::ParameterList& innerList = getInnerList(params, tokens);
  setParameterValue(innerList, tokens, value);

}

/******************************************************************************/
Teuchos::ParameterList&
getInnerList( Teuchos::ParameterList& params, 
              std::vector<std::string>& tokens)
/******************************************************************************/
{
    auto& token = tokens[0];
    if( token.front() == '[' && token.back()  == ']' )
    {
      // listName = token with '[' and ']' removed.
      std::string listName = token.substr(1,token.size()-2);
      tokens.erase(tokens.begin());
      return getInnerList( params.sublist(listName, /*must exist=*/true), tokens );
    } 
    else 
    {
      return params;
    }
}
/******************************************************************************/
void
setParameterValue( Teuchos::ParameterList& params, 
                   std::vector<std::string> tokens, Plato::Scalar value)
/******************************************************************************/
{
  // if '(int)' then
  auto& token = tokens[0];
  auto p1 = token.find("(");
  auto p2 = token.find(")");
  if( p1 != string::npos && p2 != string::npos )
  {
      std::string vecName = token.substr(0,p1);
      auto vec = params.get<Teuchos::Array<double>>(vecName);

      std::string strVecEntry = token.substr(p1+1,p2-p1-1);
      int vecEntry = std::stoi(strVecEntry);
      vec[vecEntry] = value;

      params.set(vecName,vec);
  }
  else
  {
      params.set<double>(token,value);
  }
}

/******************************************************************************/
Plato::ScalarMultiVector MPMD_App::getCoords()
/******************************************************************************/
{
    auto tCoords = mMesh.coords();
    auto tNumVerts = mMesh.nverts();
    auto tNumDims = mMesh.dim();
    Plato::ScalarMultiVector retval("coords", tNumVerts, tNumDims);
    Kokkos::parallel_for(Kokkos::RangePolicy<>(0, tNumVerts), LAMBDA_EXPRESSION(const Plato::OrdinalType & tVertOrdinal){
        for (int iDim=0; iDim<tNumDims; iDim++){
            retval(tVertOrdinal,iDim) = tCoords[tVertOrdinal*tNumDims+iDim];
        }
    }, "get coordinates");

    return retval;
}
<|MERGE_RESOLUTION|>--- conflicted
+++ resolved
@@ -64,12 +64,7 @@
 
   m_currentProblemName = aDefinition.name;
 
-<<<<<<< HEAD
-  auto input_mesh = definition.params.get<std::string>("Input Mesh");
-=======
   auto input_mesh = aDefinition.params.get<std::string>("Input Mesh");
-  auto& assoc_pl  = aDefinition.params.sublist("Associations");
->>>>>>> 6e519284
 
   mMesh = Omega_h::read_mesh_file(input_mesh, m_lib_osh.world());
   mMesh.set_parting(Omega_h_Parting::OMEGA_H_GHOSTED);
