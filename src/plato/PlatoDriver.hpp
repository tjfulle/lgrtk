#ifndef PLATO_DRIVER_HPP
#define PLATO_DRIVER_HPP

#include <string>
#include <vector>
#include <memory>

#include <Teuchos_Array.hpp>
#include <Teuchos_ParameterList.hpp>

#include <Omega_h_tag.hpp>
#include <Omega_h_file.hpp>
#include <Omega_h_mesh.hpp>
#include <Omega_h_array.hpp>
#include <Omega_h_assoc.hpp>
#include <Omega_h_teuchos.hpp>

#include "plato/PlatoUtilities.hpp"
#include "plato/PlatoProblemFactory.hpp"
//#include "plato/StructuralDynamicsOutput.hpp"

namespace Plato
{

template<const Plato::OrdinalType SpatialDim>
void output(Teuchos::ParameterList & aParamList,
            const std::string & aOutputFilePath,
            const Plato::ScalarMultiVector & aState,
            Omega_h::Mesh& aMesh)
{
    auto tProblemSpecs = aParamList.sublist("Plato Problem");
    assert(tProblemSpecs.isParameter("Physics"));
    auto tPhysics = tProblemSpecs.get < std::string > ("Physics");
    auto tPDE     = tProblemSpecs.get < std::string > ("PDE Constraint");

    if(tPhysics == "Electromechanical")
    {
        const Plato::OrdinalType tTIME_STEP_INDEX = 0;
        auto tSubView = Kokkos::subview(aState, tTIME_STEP_INDEX, Kokkos::ALL());

        auto tNumVertices = aMesh.nverts();
        auto tNumDisp = tNumVertices * SpatialDim;
        Omega_h::Write<Omega_h::Real> tDisp(tNumDisp, "Displacement");
        Plato::copy<SpatialDim+1, SpatialDim>(/*tStride=*/0, tNumVertices, tSubView, tDisp);

        auto tNumPot  = tNumVertices;
        Omega_h::Write<Omega_h::Real> tPot (tNumPot, "Potential");
        Plato::copy<SpatialDim+1, 1>(/*tStride=*/SpatialDim, tNumVertices, tSubView, tPot);

        const Plato::Scalar tRestartTime = 0.;
        Omega_h::vtk::Writer tWriter = Omega_h::vtk::Writer(aOutputFilePath, &aMesh, SpatialDim, tRestartTime);

        aMesh.add_tag(Omega_h::VERT, "Displacements", SpatialDim , Omega_h::Reals(tDisp));
        aMesh.add_tag(Omega_h::VERT, "Potential",     1          , Omega_h::Reals(tPot));
        Omega_h::TagSet tTags = Omega_h::vtk::get_all_vtk_tags(&aMesh, SpatialDim);
        tWriter.write(/*time_index*/1, /*current_time=*/1.0, tTags);
    } else
    if(tPhysics == "Thermomechanical")
    {
        const Plato::Scalar tRestartTime = 0.;
        Omega_h::vtk::Writer tWriter = Omega_h::vtk::Writer(aOutputFilePath, &aMesh, SpatialDim, tRestartTime);
 
        if( tPDE == "Stabilized Elliptic" )
        {
            auto nSteps = aState.extent(0);
            for(decltype(nSteps) iStep=0; iStep<nSteps; iStep++){
              auto tSubView = Kokkos::subview(aState, iStep, Kokkos::ALL());

              auto tNumVertices = aMesh.nverts();
              Omega_h::Write<Omega_h::Real> tTemp(tNumVertices, "Temperature");
              Plato::copy<SpatialDim+2 /*input_num_dof_per_node*/, 1 /*output_num_dof_per_node*/> (/*tStride=*/ SpatialDim+1, tNumVertices, tSubView, tTemp);

<<<<<<< HEAD
          auto tNumVertices = aMesh.nverts();
          Omega_h::Write<Omega_h::Real> tTemp(tNumVertices, "Temperature");
          Plato::copy<SpatialDim+1 /*input_numDof_per_node*/, 1 /*output_numDof_per_node*/> (/*tStride=*/ SpatialDim, tNumVertices, tSubView, tTemp);
=======
              Omega_h::Write<Omega_h::Real> tPress(tNumVertices, "Pressure");
              Plato::copy<SpatialDim+2 /*input_num_dof_per_node*/, 1 /*output_num_dof_per_node*/> (/*tStride=*/ SpatialDim, tNumVertices, tSubView, tPress);
>>>>>>> 8930584d

              auto tNumDisp = tNumVertices * SpatialDim;
              Omega_h::Write<Omega_h::Real> tDisp(tNumDisp, "Displacement");
              Plato::copy<SpatialDim+2, SpatialDim>(/*tStride=*/0, tNumVertices, tSubView, tDisp);

<<<<<<< HEAD
          aMesh.add_tag(Omega_h::VERT, "Displacements", SpatialDim,                  Omega_h::Reals(tDisp));
          aMesh.add_tag(Omega_h::VERT, "Temperature", 1 /*output_numDof_per_node*/, Omega_h::Reals(tTemp));
=======
              aMesh.add_tag(Omega_h::VERT, "Displacements", SpatialDim,                    Omega_h::Reals(tDisp));
              aMesh.add_tag(Omega_h::VERT, "Pressure",      1 /*output_num_dof_per_node*/, Omega_h::Reals(tPress));
              aMesh.add_tag(Omega_h::VERT, "Temperature",   1 /*output_num_dof_per_node*/, Omega_h::Reals(tTemp));
>>>>>>> 8930584d

              Omega_h::TagSet tTags = Omega_h::vtk::get_all_vtk_tags(&aMesh, SpatialDim);
              tWriter.write(/*time_index*/iStep, /*current_time=*/(Plato::Scalar)iStep, tTags);
           }
        } else {
            auto nSteps = aState.extent(0);
            for(decltype(nSteps) iStep=0; iStep<nSteps; iStep++){
              auto tSubView = Kokkos::subview(aState, iStep, Kokkos::ALL());

              auto tNumVertices = aMesh.nverts();
              Omega_h::Write<Omega_h::Real> tTemp(tNumVertices, "Temperature");
              Plato::copy<SpatialDim+1 /*input_num_dof_per_node*/, 1 /*output_num_dof_per_node*/> (/*tStride=*/ SpatialDim, tNumVertices, tSubView, tTemp);

              auto tNumDisp = tNumVertices * SpatialDim;
              Omega_h::Write<Omega_h::Real> tDisp(tNumDisp, "Displacement");
              Plato::copy<SpatialDim+1, SpatialDim>(/*tStride=*/0, tNumVertices, tSubView, tDisp);

              aMesh.add_tag(Omega_h::VERT, "Displacements", SpatialDim,                  Omega_h::Reals(tDisp));
              aMesh.add_tag(Omega_h::VERT, "Temperature", 1 /*output_num_dof_per_node*/, Omega_h::Reals(tTemp));

              Omega_h::TagSet tTags = Omega_h::vtk::get_all_vtk_tags(&aMesh, SpatialDim);
              tWriter.write(/*time_index*/iStep, /*current_time=*/(Plato::Scalar)iStep, tTags);
            }
        }
    } else
    if(tPhysics == "Mechanical")
    {
        const Plato::Scalar tRestartTime = 0.;
        Omega_h::vtk::Writer tWriter = Omega_h::vtk::Writer(aOutputFilePath, &aMesh, SpatialDim, tRestartTime);

        if( tPDE == "Stabilized Elliptic" )
        {
            auto nSteps = aState.extent(0);
            for(decltype(nSteps) iStep=0; iStep<nSteps; iStep++){
              auto tSubView = Kokkos::subview(aState, iStep, Kokkos::ALL());

              auto tNumVertices = aMesh.nverts();
              Omega_h::Write<Omega_h::Real> tPress(tNumVertices, "Pressure");
              Plato::copy<SpatialDim+1 /*input_num_dof_per_node*/, 1 /*output_num_dof_per_node*/> (/*tStride=*/ SpatialDim, tNumVertices, tSubView, tPress);

              auto tNumDisp = tNumVertices * SpatialDim;
              Omega_h::Write<Omega_h::Real> tDisp(tNumDisp, "Displacement");
              Plato::copy<SpatialDim+1, SpatialDim>(/*tStride=*/0, tNumVertices, tSubView, tDisp);

              aMesh.add_tag(Omega_h::VERT, "Displacements", SpatialDim,                    Omega_h::Reals(tDisp));
              aMesh.add_tag(Omega_h::VERT, "Pressure",      1 /*output_num_dof_per_node*/, Omega_h::Reals(tPress));

              Omega_h::TagSet tTags = Omega_h::vtk::get_all_vtk_tags(&aMesh, SpatialDim);
              tWriter.write(/*time_index*/iStep, /*current_time=*/(Plato::Scalar)iStep, tTags);
           }
        } else {
            const Plato::OrdinalType tTIME_STEP_INDEX = 0;
            auto tSubView = Kokkos::subview(aState, tTIME_STEP_INDEX, Kokkos::ALL());

            auto tNumVertices = aMesh.nverts();
            auto tNumDisp = tNumVertices * SpatialDim;
            Omega_h::Write<Omega_h::Real> tDisp(tNumDisp, "Displacement");
        
<<<<<<< HEAD
        const Plato::OrdinalType tStride = 0;
        Plato::copy<SpatialDim /*input_numDof_per_node*/, SpatialDim /*output_numDof_per_node*/>
            (tStride, tNumVertices, tSubView, tDisp);

        const Plato::Scalar tRestartTime = 0.;
        Omega_h::vtk::Writer tWriter = Omega_h::vtk::Writer(aOutputFilePath, &aMesh, SpatialDim, tRestartTime);
        aMesh.add_tag(Omega_h::VERT, "Displacements", SpatialDim /*output_numDof_per_node*/, Omega_h::Reals(tDisp));
        Omega_h::TagSet tTags = Omega_h::vtk::get_all_vtk_tags(&aMesh, SpatialDim);
        tWriter.write(/*time_index*/1, /*current_time=*/1.0, tTags);
=======
            const Plato::OrdinalType tStride = 0;
            Plato::copy<SpatialDim /*input_num_dof_per_node*/, SpatialDim /*output_num_dof_per_node*/>
                (tStride, tNumVertices, tSubView, tDisp);

            aMesh.add_tag(Omega_h::VERT, "Displacements", SpatialDim /*output_num_dof_per_node*/, Omega_h::Reals(tDisp));
            Omega_h::TagSet tTags = Omega_h::vtk::get_all_vtk_tags(&aMesh, SpatialDim);
            tWriter.write(/*time_index*/1, /*current_time=*/1.0, tTags);
        }
>>>>>>> 8930584d
    } else
    if(tPhysics == "StructuralDynamics")
    {
        /*assert(tPlatoProblemSpec.isSublist("Frequency Steps"));
        auto tFreqParams = tPlatoProblemSpec.sublist("Frequency Steps");
        auto tFrequencies = tFreqParams.get<Teuchos::Array<Plato::Scalar>>("Values");
        Plato::StructuralDynamicsOutput<SpatialDim> tOutput(aMesh, aOutputFilePath, tRestartTime);
        tOutput.output(tFrequencies, aState, aMesh);*/
    } else 
    if(tPhysics == "Thermal")
    {
        const Plato::Scalar tRestartTime = 0.;
        Omega_h::vtk::Writer tWriter = Omega_h::vtk::Writer(aOutputFilePath, &aMesh, SpatialDim, tRestartTime);

        auto nSteps = aState.extent(0);
        for(decltype(nSteps) iStep=0; iStep<nSteps; iStep++){
          auto tSubView = Kokkos::subview(aState, iStep, Kokkos::ALL());
  
          auto tNumVertices = aMesh.nverts();
          Omega_h::Write<Omega_h::Real> tTemp(tNumVertices, "Temperature");
          
          const Plato::OrdinalType tStride = 0;
          Plato::copy<1 /*input_numDof_per_node*/, 1 /*output_numDof_per_node*/>
              (tStride, tNumVertices, tSubView, tTemp);
          
          aMesh.add_tag(Omega_h::VERT, "Temperature", 1 /*output_numDof_per_node*/, Omega_h::Reals(tTemp));
          Omega_h::TagSet tTags = Omega_h::vtk::get_all_vtk_tags(&aMesh, SpatialDim);
          tWriter.write(/*time_index*/iStep, /*current_time=*/(Plato::Scalar)iStep, tTags);
        }
    }
}

template<const Plato::OrdinalType SpatialDim>
void run(Teuchos::ParameterList& aProblemSpec,
         Omega_h::Mesh& aMesh,
         Omega_h::MeshSets& aMeshSets,
         const std::string & aVizFilePath)
{
    // create mesh based density from host data
    std::vector<Plato::Scalar> tControlHost(aMesh.nverts(), 1.0);
    Kokkos::View<Plato::Scalar*, Kokkos::HostSpace, Kokkos::MemoryUnmanaged> tControlHostView(tControlHost.data(), tControlHost.size());
    auto tControl = Kokkos::create_mirror_view_and_copy(Kokkos::DefaultExecutionSpace(), tControlHostView);

    // Solve Plato problem
    Plato::ProblemFactory<SpatialDim> tProblemFactory;
    std::shared_ptr<::Plato::AbstractProblem> tPlatoProblem = tProblemFactory.create(aMesh, aMeshSets, aProblemSpec);
    auto tSolution = tPlatoProblem->solution(tControl);

    Plato::output<SpatialDim>(aProblemSpec, aVizFilePath, tSolution, aMesh);
}

template<const Plato::OrdinalType SpatialDim>
void driver(Omega_h::Library* aLibOSH,
            Teuchos::ParameterList & aProblemSpec,
            const std::string& aInputFilename,
            const std::string& aVizFilePath)
{
    Omega_h::Mesh tMesh = Omega_h::read_mesh_file(aInputFilename, aLibOSH->world());
    tMesh.set_parting(Omega_h_Parting::OMEGA_H_GHOSTED);

    Omega_h::Assoc tAssoc;
    if (aProblemSpec.isSublist("Associations"))
    {
      auto& tAssocParamList = aProblemSpec.sublist("Associations");
      Omega_h::update_assoc(&tAssoc, tAssocParamList);
    } 
    else {
      tAssoc[Omega_h::NODE_SET] = tMesh.class_sets;
      tAssoc[Omega_h::SIDE_SET] = tMesh.class_sets;
    }
    Omega_h::MeshSets tMeshSets = Omega_h::invert(&tMesh, tAssoc);
    
    Plato::run<SpatialDim>(aProblemSpec, tMesh, tMeshSets, aVizFilePath);
}

void driver(Omega_h::Library* aLibOmegaH,
            Teuchos::ParameterList & aProblemSpec,
            const std::string& aInputFilename,
            const std::string& aVizFilePath)
{
    const Plato::OrdinalType tSpaceDim = aProblemSpec.get<Plato::OrdinalType>("Spatial Dimension", 3);

    // Run Plato problem
    if(tSpaceDim == static_cast<Plato::OrdinalType>(3))
    {
        #ifdef PLATO_3D
        driver<3>(aLibOmegaH, aProblemSpec, aInputFilename, aVizFilePath);
        #else
        throw std::runtime_error("3D physics is not compiled.");
        #endif
    }
    else if(tSpaceDim == static_cast<Plato::OrdinalType>(2))
    {
        #ifdef PLATO_2D
        driver<2>(aLibOmegaH, aProblemSpec, aInputFilename, aVizFilePath);
        #else
        throw std::runtime_error("2D physics is not compiled.");
        #endif
    }
    else if(tSpaceDim == static_cast<Plato::OrdinalType>(1))
    {
        #ifdef PLATO_1D
        driver<1>(aLibOmegaH, aProblemSpec, aInputFilename, aVizFilePath);
        #else
        throw std::runtime_error("1D physics is not compiled.");
        #endif
    }
}

} // namespace Plato

#endif /* #ifndef PLATO_DRIVER_HPP */
<|MERGE_RESOLUTION|>--- conflicted
+++ resolved
@@ -70,27 +70,18 @@
               Omega_h::Write<Omega_h::Real> tTemp(tNumVertices, "Temperature");
               Plato::copy<SpatialDim+2 /*input_num_dof_per_node*/, 1 /*output_num_dof_per_node*/> (/*tStride=*/ SpatialDim+1, tNumVertices, tSubView, tTemp);
 
-<<<<<<< HEAD
-          auto tNumVertices = aMesh.nverts();
-          Omega_h::Write<Omega_h::Real> tTemp(tNumVertices, "Temperature");
-          Plato::copy<SpatialDim+1 /*input_numDof_per_node*/, 1 /*output_numDof_per_node*/> (/*tStride=*/ SpatialDim, tNumVertices, tSubView, tTemp);
-=======
+
               Omega_h::Write<Omega_h::Real> tPress(tNumVertices, "Pressure");
               Plato::copy<SpatialDim+2 /*input_num_dof_per_node*/, 1 /*output_num_dof_per_node*/> (/*tStride=*/ SpatialDim, tNumVertices, tSubView, tPress);
->>>>>>> 8930584d
 
               auto tNumDisp = tNumVertices * SpatialDim;
               Omega_h::Write<Omega_h::Real> tDisp(tNumDisp, "Displacement");
               Plato::copy<SpatialDim+2, SpatialDim>(/*tStride=*/0, tNumVertices, tSubView, tDisp);
 
-<<<<<<< HEAD
-          aMesh.add_tag(Omega_h::VERT, "Displacements", SpatialDim,                  Omega_h::Reals(tDisp));
-          aMesh.add_tag(Omega_h::VERT, "Temperature", 1 /*output_numDof_per_node*/, Omega_h::Reals(tTemp));
-=======
+
               aMesh.add_tag(Omega_h::VERT, "Displacements", SpatialDim,                    Omega_h::Reals(tDisp));
               aMesh.add_tag(Omega_h::VERT, "Pressure",      1 /*output_num_dof_per_node*/, Omega_h::Reals(tPress));
               aMesh.add_tag(Omega_h::VERT, "Temperature",   1 /*output_num_dof_per_node*/, Omega_h::Reals(tTemp));
->>>>>>> 8930584d
 
               Omega_h::TagSet tTags = Omega_h::vtk::get_all_vtk_tags(&aMesh, SpatialDim);
               tWriter.write(/*time_index*/iStep, /*current_time=*/(Plato::Scalar)iStep, tTags);
@@ -149,17 +140,6 @@
             auto tNumDisp = tNumVertices * SpatialDim;
             Omega_h::Write<Omega_h::Real> tDisp(tNumDisp, "Displacement");
         
-<<<<<<< HEAD
-        const Plato::OrdinalType tStride = 0;
-        Plato::copy<SpatialDim /*input_numDof_per_node*/, SpatialDim /*output_numDof_per_node*/>
-            (tStride, tNumVertices, tSubView, tDisp);
-
-        const Plato::Scalar tRestartTime = 0.;
-        Omega_h::vtk::Writer tWriter = Omega_h::vtk::Writer(aOutputFilePath, &aMesh, SpatialDim, tRestartTime);
-        aMesh.add_tag(Omega_h::VERT, "Displacements", SpatialDim /*output_numDof_per_node*/, Omega_h::Reals(tDisp));
-        Omega_h::TagSet tTags = Omega_h::vtk::get_all_vtk_tags(&aMesh, SpatialDim);
-        tWriter.write(/*time_index*/1, /*current_time=*/1.0, tTags);
-=======
             const Plato::OrdinalType tStride = 0;
             Plato::copy<SpatialDim /*input_num_dof_per_node*/, SpatialDim /*output_num_dof_per_node*/>
                 (tStride, tNumVertices, tSubView, tDisp);
@@ -168,7 +148,7 @@
             Omega_h::TagSet tTags = Omega_h::vtk::get_all_vtk_tags(&aMesh, SpatialDim);
             tWriter.write(/*time_index*/1, /*current_time=*/1.0, tTags);
         }
->>>>>>> 8930584d
+
     } else
     if(tPhysics == "StructuralDynamics")
     {
