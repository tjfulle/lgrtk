--- conflicted
+++ resolved
@@ -60,23 +60,14 @@
     IndicatorFunctionType mIndicatorFunction;
     Plato::ApplyWeighting<mSpaceDim, mNumVoigtTerms, IndicatorFunctionType> mApplyWeighting;
 
-<<<<<<< HEAD
-    std::shared_ptr<Plato::BodyLoads<mSpaceDim,mNumDofsPerNode>> mBodyLoads;
+    std::shared_ptr<Plato::BodyLoads<EvaluationType>> mBodyLoads;
     std::shared_ptr<Plato::NaturalBCs<mSpaceDim,mNumDofsPerNode>> mBoundaryLoads;
     std::shared_ptr<Plato::CellForcing<mNumVoigtTerms>> mCellForcing;
     std::shared_ptr<Plato::LinearTetCubRuleDegreeOne<EvaluationType::SpatialDim>> mCubatureRule;
 
+    Teuchos::RCP<Plato::LinearElasticMaterial<mSpaceDim>> mMaterialModel;
+
     std::vector<std::string> mPlottable;
-=======
-    std::shared_ptr<Plato::BodyLoads<EvaluationType>> m_bodyLoads;
-    std::shared_ptr<Plato::NaturalBCs<mSpaceDim,m_numDofsPerNode>> m_boundaryLoads;
-    std::shared_ptr<Plato::CellForcing<m_numVoigtTerms>> m_cellForcing;
-    std::shared_ptr<Plato::LinearTetCubRuleDegreeOne<EvaluationType::SpatialDim>> mCubatureRule;
-
-    Teuchos::RCP<Plato::LinearElasticMaterial<mSpaceDim>> m_materialModel;
-
-    std::vector<std::string> m_plottable;
->>>>>>> 374f6333
 
 public:
     /******************************************************************************//**
@@ -103,23 +94,13 @@
         // create material model and get stiffness
         //
         Plato::ElasticModelFactory<mSpaceDim> tMaterialModelFactory(aProblemParams);
-<<<<<<< HEAD
-        auto tMaterialModel = tMaterialModelFactory.create();
-        mCellStiffness = tMaterialModel->getStiffnessMatrix();
-  
-=======
-        m_materialModel = tMaterialModelFactory.create();
->>>>>>> 374f6333
+        mMaterialModel = tMaterialModelFactory.create();
 
         // parse body loads
         // 
         if(aProblemParams.isSublist("Body Loads"))
         {
-<<<<<<< HEAD
-            mBodyLoads = std::make_shared<Plato::BodyLoads<mSpaceDim,mNumDofsPerNode>>(aProblemParams.sublist("Body Loads"));
-=======
-            m_bodyLoads = std::make_shared<Plato::BodyLoads<EvaluationType>>(aProblemParams.sublist("Body Loads"));
->>>>>>> 374f6333
+            mBodyLoads = std::make_shared<Plato::BodyLoads<EvaluationType>>(aProblemParams.sublist("Body Loads"));
         }
   
         // parse boundary Conditions
@@ -166,11 +147,7 @@
 
       Plato::ComputeGradientWorkset<mSpaceDim> tComputeGradient;
       Plato::Strain<mSpaceDim>                 tComputeVoigtStrain;
-<<<<<<< HEAD
-      Plato::LinearStress<mSpaceDim>           tComputeVoigtStress(mCellStiffness);
-=======
-      Plato::LinearStress<mSpaceDim>           tComputeVoigtStress(m_materialModel);
->>>>>>> 374f6333
+      Plato::LinearStress<mSpaceDim>           tComputeVoigtStress(mMaterialModel);
       Plato::StressDivergence<mSpaceDim>       tComputeStressDivergence;
 
       Plato::ScalarVectorT<ConfigScalarType>
