--- conflicted
+++ resolved
@@ -279,7 +279,6 @@
   build_mpi_test_string(ES_MPI_TEST 1 ${CMAKE_CURRENT_BINARY_DIR}/DerivativeUnitTests)
   add_test(NAME runDerivativeUnitTests COMMAND ${ES_MPI_TEST})
 
-<<<<<<< HEAD
   target_link_libraries(HeatEquationUnitTests 
     lgrtk
     ${Trilinos_LIBRARIES} 
@@ -289,7 +288,7 @@
 
   build_mpi_test_string(ES_MPI_TEST 1 ${CMAKE_CURRENT_BINARY_DIR}/HeatEquationUnitTests)
   add_test(NAME runHeatEquationUnitTests COMMAND ${ES_MPI_TEST})
-=======
+
   if(LGR_ENABLE_AD_TEST AND NOT AMGX_FOUND)
     set(AD_Tests_SOURCES
       ad_test.cpp
@@ -300,7 +299,6 @@
     target_link_libraries(ADTest ${Trilinos_LIBRARIES} ${Trilinos_TPL_LIBRARIES} ${FASTPOSIT_LIBRARIES})
     target_include_directories(ADTest PRIVATE ${Trilinos_INCLUDE_DIRS} ${FASTPOSIT_INCLUDE_DIRS})
   endif()
->>>>>>> 973a1764
 endif()
 
 if (LGR_ENABLE_PLATO_MPMD)
